--- conflicted
+++ resolved
@@ -1,10 +1,6 @@
 "use client";
 
-<<<<<<< HEAD
-import { useState, useEffect, useCallback } from "react";
-=======
 import { useState, useEffect, useCallback, useMemo } from "react";
->>>>>>> 225915c7
 import {
   Table,
   TableBody,
@@ -26,8 +22,6 @@
 import { Alert, AlertDescription } from "@/components/ui/alert";
 import { fetchData } from "@/lib/api";
 import { API_CONFIG } from "@/lib/config";
-<<<<<<< HEAD
-=======
 // Add chart imports
 import { Area, AreaChart, CartesianGrid, XAxis, YAxis } from "recharts";
 import {
@@ -43,7 +37,6 @@
   ChartTooltip,
   ChartTooltipContent,
 } from "@/components/ui/chart";
->>>>>>> 225915c7
 
 interface SalesRecord {
   sale_date: Date;
@@ -105,7 +98,6 @@
           // The backend returns a JSON string, we need to parse it
           const parsedData = JSON.parse(result.records);
           const totalCount = result.count || 0;
-<<<<<<< HEAD
 
           // Convert the parsed data to an array of records
           const records = Object.keys(parsedData.sale_date).map((index) => ({
@@ -114,16 +106,6 @@
             total_quantity: parsedData.total_quantity[index],
           }));
 
-=======
-
-          // Convert the parsed data to an array of records
-          const records = Object.keys(parsedData.sale_date).map((index) => ({
-            sale_date: new Date(parseInt(parsedData.sale_date[index])), // Convert timestamp to Date
-            product_name: parsedData.product_name[index],
-            total_quantity: parsedData.total_quantity[index],
-          }));
-
->>>>>>> 225915c7
           console.log(
             `Received ${records.length} records (total available: ${totalCount})`
           );
@@ -155,8 +137,6 @@
     );
   }, [data, activeSearchTerm])();
 
-<<<<<<< HEAD
-=======
   // Prepare chart data
   const chartData = useMemo(() => {
     if (!activeSearchTerm || filteredData.length === 0) return [];
@@ -178,7 +158,6 @@
     },
   };
 
->>>>>>> 225915c7
   // Simple search input change handler - only updates the input value
   const handleSearchChange = (e: React.ChangeEvent<HTMLInputElement>) => {
     setSearchTerm(e.target.value);
@@ -439,8 +418,6 @@
               </Table>
             </div>
           </div>
-<<<<<<< HEAD
-=======
 
           {/* Chart visualization */}
           {activeSearchTerm && chartData.length > 0 && (
@@ -532,7 +509,6 @@
               </CardContent>
             </Card>
           )}
->>>>>>> 225915c7
         </>
       )}
     </div>
