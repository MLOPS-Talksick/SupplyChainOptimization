# Supply Chain Optimization

A comprehensive system for demand forecasting.

## Project Overview
### Data Pipeline
The data pipeline is designed to process, clean, and analyze supply chain data, specifically focusing on raw transaction data. It implements MLOps best practices including data versioning, workflow orchestration and testing.

### Key Features

- **Data Generation**: Realistic sample data generation incoprating trends from commodity ETFs from Yahoo Finance and synthetic transaction data
- **Data Pipeline**: Robust data processing pipeline using Apache Airflow and data versioning using DVC
- **Data Quality**: Validation, cleaning, and testing of data integrity
- **Containerization**: Docker-based deployment for consistent environments
- **Cloud Integration**: Google Cloud Platform for storage and processing

## Architecture

The project consists of several key components:

1. **Data Generation Layer**: Scripts that generate synthetic data based on real-world patterns

   - Generates synthetic demand data from Yahoo Finance commodity ETFs
   - Creates transaction data modeling store-customer interactions
   - Introduces realistic data quality issues for testing purposes

2. **Data Pipeline Layer**: Apache Airflow DAGs that orchestrate data movement and processing

   - Data ingestion, cleaning, validation, and transformation
   - Schema validation and anomaly detection using Great Expectations
   - Processing logging

3. **Storage Layer**: Various storage solutions for data
   - Local file storage for development
   - DVC for data versioning
   - Google Cloud Storage for production data

## Setup Instructions

### Prerequisites

- Docker and Docker Compose
- Python 3.10+
- Git

### Installation

1. Clone the repository:

```bash
git clone https://github.com/ShreyVDesai/SupplyChainOptimization.git
cd SupplyChainOptimization
```

2. Create and configure environment variables:

Contact team for .env files, secrets and instructions to set this up.


3. Start the containers:

```bash
docker-compose up -d
```

4. Access Airflow UI at http://localhost:8080 (default credentials: admin/admin)

### Development Setup

1. Create a virtual environment and install dependencies:

```bash
python -m venv venv
source venv/bin/activate  # On Windows: venv\Scripts\activate
<<<<<<< HEAD
pip install -r Data-Pipeline/requirements.txt
=======
pip install -r requirements.txt
```

2. Install additional dependencies for the data pipeline:

```bash
pip install -r requirements.txt
>>>>>>> 3c6c4146
```

## Data Components

### Data Generation

The project includes scripts to generate synthetic data:

1. **Demand Data Generator (`dataGenerator.py`)**:

   - Uses Yahoo Finance data for realistic commodity price patterns
   - Applies daily, weekly, and seasonal variations
   - Incorporates economic factors like price elasticity

2. **Transaction Generator (`transactionGenerator.py`)**:

   - Creates realistic transaction records based on demand data
   - Models customer purchasing patterns
   - Simulates pricing with inflation adjustment over time

3. **Data Quality Simulation (`dataMess.py`)**:
   - Introduces typical data quality issues for testing
   - Creates missing values, duplicates, and inconsistent formats
   - Simulates real-world data collection problems

### Data Pipeline

The data pipeline performs the following steps:

1. **Data Acquisition**: Frontend will upload data onto the gcp bucket. It is simulated right now with a manual upload
2. **Data Preprocessing**: Cleaning, aggregation, and transformation
3. **Data Validation**: Schema validation and anomaly detection
4. **Data Versioning**: Using DVC to track data changes
5. **Feature Engineering**: Creating useful features for analysis
6. **Output Generation**: Creating clean datasets for analysis

## Bias Justification

This project is designed to be free from demographic biases for the following reasons:

1. **Data Source Selection**: The primary data sources (commodity ETFs, price data) are economic indicators not tied to demographics
2. **Transaction Anonymization**: The transaction data is randomly generated without demographic attributes
3. **Store Location Neutrality**: Store locations are generic names without geographic or demographic correlations
4. **Focus on Supply Chain**: The project analyzes commodity movement and time-focussed demand rather than consumer behavior
5. **No Personal Identifiers**: The system avoids collecting or using personal information that could introduce bias

This design explicitly addresses potential bias concerns by:

- Not collecting demographic data such as race, gender, age, etc.
- Using random transaction IDs instead of personal identifiers
- Focusing on commodity data that is not demographically influenced
- Generating synthetic data with statistical distributions unrelated to demographic factors

## How this submission meets assignment requirements
1. **Proper Documentation**: The README provides a comprehensive overview of the project, setup instructions and the project's design information. The code is commented and provides the logical emplanation of each script.
2. **Modular Syntax and Code**: The code is written in a modular format, ensuring that each file is for a specific purpose in the pipeline. Some code is abstracted out into the utils.py file.
3.  **Pipeline Orchestration**: We are using AIrflow DAGs for pipeline orchestration. Code contains try-except blocks for error handling. The errors will be handled more gracefully upon frontend implementation. 
4. **Tracking and Logging**: We are using python and Airflow's logger for tracking and logging. Alerts are sent in form of emails for now which will be changed upon frontend implementation.
5. **Data Version Control (DVC)**: We have implemented DVC for data versioning.
6. **Pipeline Flow Optimization**: We are using Airflow's gantt charts to identify bottlenecks in the pipeline.
7. **Schema and Statistics Generation**: We are using Great expectations to automatically generate data schema and statistics. This happens once for the processed data.
8. **Anomalies Detection and Alert Generation**: We are using the IQR to identify records that fall outside 3 standard deviations and flagging them as anomalies. The preprocessing script handles issues such as missing values and outliers and validation scripts handles schema violations. Alerts are sent in form of emails.
9. **Bias Detection and Mitigation**: We are not doing this as the nature of our data doesn't contain any personal data or otherwise that can introduce bias. Please refer to the bias justification point above.
10. **Test Modules**: We have a testing coverage of 95%+.
11. **Reproducibility**: The pipeline is reproducable and clear instructions for reprodicibility have been added to the README.
12. **Error Handling and Logging**: Error handling mechanisms have been included and logs contain enough information for easy troubleshooting.

## Configuration

The project uses several configuration files:

- `.env`: Environment variables for Docker and services
- `docker-compose.yaml`: Container configuration
- `Data-Pipeline/requirements.txt`: Python dependencies

### Google Cloud Configuration

To set up Google Cloud integration:

1. Create a service account with appropriate permissions
2. Download the key file and save it in the `secret/` directory as `gcp-key.json`
3. Update the `.env` file with your Google Cloud project information

## Monitoring and Logging

- Airflow provides task-level monitoring through its UI
- Custom logs are stored in the `logs/` directory
- Performance metrics are available in the Airflow UI

## License

This project is licensed under the terms of the LICENSE file included in the repository.

## Acknowledgments

- Yahoo Finance API for providing commodity data
- Apache Airflow for workflow orchestration
- Docker for containerization

<|MERGE_RESOLUTION|>--- conflicted
+++ resolved
@@ -3,7 +3,9 @@
 A comprehensive system for demand forecasting.
 
 ## Project Overview
+
 ### Data Pipeline
+
 The data pipeline is designed to process, clean, and analyze supply chain data, specifically focusing on raw transaction data. It implements MLOps best practices including data versioning, workflow orchestration and testing.
 
 ### Key Features
@@ -56,7 +58,6 @@
 
 Contact team for .env files, secrets and instructions to set this up.
 
-
 3. Start the containers:
 
 ```bash
@@ -72,9 +73,6 @@
 ```bash
 python -m venv venv
 source venv/bin/activate  # On Windows: venv\Scripts\activate
-<<<<<<< HEAD
-pip install -r Data-Pipeline/requirements.txt
-=======
 pip install -r requirements.txt
 ```
 
@@ -82,7 +80,6 @@
 
 ```bash
 pip install -r requirements.txt
->>>>>>> 3c6c4146
 ```
 
 ## Data Components
@@ -137,9 +134,10 @@
 - Generating synthetic data with statistical distributions unrelated to demographic factors
 
 ## How this submission meets assignment requirements
+
 1. **Proper Documentation**: The README provides a comprehensive overview of the project, setup instructions and the project's design information. The code is commented and provides the logical emplanation of each script.
 2. **Modular Syntax and Code**: The code is written in a modular format, ensuring that each file is for a specific purpose in the pipeline. Some code is abstracted out into the utils.py file.
-3.  **Pipeline Orchestration**: We are using AIrflow DAGs for pipeline orchestration. Code contains try-except blocks for error handling. The errors will be handled more gracefully upon frontend implementation. 
+3. **Pipeline Orchestration**: We are using AIrflow DAGs for pipeline orchestration. Code contains try-except blocks for error handling. The errors will be handled more gracefully upon frontend implementation.
 4. **Tracking and Logging**: We are using python and Airflow's logger for tracking and logging. Alerts are sent in form of emails for now which will be changed upon frontend implementation.
 5. **Data Version Control (DVC)**: We have implemented DVC for data versioning.
 6. **Pipeline Flow Optimization**: We are using Airflow's gantt charts to identify bottlenecks in the pipeline.
@@ -180,5 +178,4 @@
 
 - Yahoo Finance API for providing commodity data
 - Apache Airflow for workflow orchestration
-- Docker for containerization
-
+- Docker for containerization