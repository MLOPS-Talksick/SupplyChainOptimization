--- conflicted
+++ resolved
@@ -202,6 +202,12 @@
 database = os.getenv("DB_NAME")
 conn_name = os.getenv("INSTANCE_CONN_NAME")
 connector = Connector()
+host = os.getenv("DB_HOST")
+user = os.getenv("DB_USER")
+password = os.getenv("DB_PASS")
+database = os.getenv("DB_NAME")
+conn_name = os.getenv("INSTANCE_CONN_NAME")
+connector = Connector()
 # Vertex AI config
 PROJECT_ID = os.environ.get("PROJECT_ID")
 VERTEX_REGION = os.environ.get("VERTEX_REGION")
@@ -328,7 +334,6 @@
         "file": file.filename,
         "dag_run_id": dag_run_id
     }
-<<<<<<< HEAD
 
 # from fastapi import APIRouter, UploadFile, File, Query, HTTPException
 # import pandas as pd
@@ -438,18 +443,12 @@
 #         "message": "File processed and DAG triggered successfully."
 #     }
 
-=======
->>>>>>> 225915c7
 
 @app.get("/data", dependencies=[Depends(verify_token)])
 def get_data(n: int = 5):
     """Fetch the last n records from the database."""
     n = max(0,n)
     try:
-<<<<<<< HEAD
-=======
-
->>>>>>> 225915c7
         def getconn():
             conn = connector.connect(
                 conn_name,      # Cloud SQL instance connection name
@@ -467,10 +466,6 @@
     except Exception as e:
         raise HTTPException(status_code=500, detail=f"Database connection failed: {str(e)}")
     try:
-<<<<<<< HEAD
-=======
-        
->>>>>>> 225915c7
         query = f"""
         SELECT 
             sale_date, product_name, total_quantity
@@ -490,17 +485,11 @@
     product_name: str
     days: int
 
-class PredictRequest(BaseModel):
-    product_name: str
-    days: int
-
 @app.post("/predict")
 async def get_prediction(request: PredictRequest):
-<<<<<<< HEAD
-=======
-    # Prepare the payload using the same keys as the working curl example
->>>>>>> 225915c7
     payload = {
+        "product_name": request.product_name,
+        "days": request.days
         "product_name": request.product_name,
         "days": request.days
     }
@@ -513,7 +502,6 @@
     except requests.RequestException as e:
         raise HTTPException(status_code=500, detail=f"Model prediction failed: {e}")
     predictions = response.json()
-<<<<<<< HEAD
     return {"predictions": predictions}
 
 
@@ -667,7 +655,4 @@
     new_products = list(excel_products.difference(db_products))
 
     # 7. Return the list of new product names.
-    return {"new_products": new_products}
-=======
-    return {"predictions": predictions}
->>>>>>> 225915c7
+    return {"new_products": new_products}