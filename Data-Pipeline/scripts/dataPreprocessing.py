--- conflicted
+++ resolved
@@ -3,12 +3,14 @@
 from datetime import datetime
 from rapidfuzz import process, fuzz
 import polars as pl
-from logger import logger
+from scripts.logger import logger
+# from logger import logger
 import io
 from google.cloud import storage
 from dotenv import load_dotenv
 from typing import Dict, Tuple
-# from scripts.sendMail import send_email
+from scripts.sendMail import send_email
+# from sendMail import send_email
 
 load_dotenv()
 
@@ -36,12 +38,12 @@
         blob = bucket.blob(file_name)
         blob_content = blob.download_as_string()
         data_frame = pl.read_excel(io.BytesIO(blob_content))
-        logging.info(f"'{file_name}' from bucket '{bucket_name}' successfully read into DataFrame.")
+        logger.info(f"'{file_name}' from bucket '{bucket_name}' successfully read into DataFrame.")
 
         return data_frame
 
     except Exception as e:
-        logging.error(f"Error occurred while loading data from bucket '{bucket_name}', file '{file_name}': {e}")
+        logger.error(f"Error occurred while loading data from bucket '{bucket_name}', file '{file_name}': {e}")
         raise
 
 
@@ -556,20 +558,19 @@
         None
 
     Raises:
-        google.cloud.exceptions.GoogleCloudError: If the upload fails.
         Exception: If any other error occurs during the process.
     """
     try:
-        logging.info("Starting upload to GCS. Bucket: %s, Blob: %s", bucket_name, destination_blob_name)
+        logger.info("Starting upload to GCS. Bucket: %s, Blob: %s", bucket_name, destination_blob_name)
         bucket = storage.Client().get_bucket(bucket_name)
         blob = bucket.blob(destination_blob_name)
         csv_data = df.write_csv()
         blob.upload_from_string(csv_data, content_type='text/csv')
         
-        logging.info("Upload successful to GCS. Blob name: %s", destination_blob_name)
-    
-    except Exception as e:
-        logging.error("Error uploading DataFrame to GCS. Error: %s", e)
+        logger.info("Upload successful to GCS. Blob name: %s", destination_blob_name)
+    
+    except Exception as e:
+        logger.error("Error uploading DataFrame to GCS. Error: %s", e)
         raise
 
 def calculate_zscore(series: pl.Series) -> pl.Series:
@@ -583,7 +584,7 @@
         return (series - mean) / std
 
     except Exception as e:
-        logging.error(f"Error calculating Z-score: {e}")
+        logger.error(f"Error calculating Z-score: {e}")
         raise
 
 
@@ -597,12 +598,12 @@
         upper_bound = q3 + (2.0 * iqr)
 
         # Log bounds
-        logging.debug(f"Lower Bound: {lower_bound}, Upper Bound: {upper_bound}")
+        logger.debug(f"Lower Bound: {lower_bound}, Upper Bound: {upper_bound}")
 
         return max(0, lower_bound), upper_bound
 
     except Exception as e:
-        logging.error(f"Error calculating IQR bounds: {e}")
+        logger.error(f"Error calculating IQR bounds: {e}")
         raise
 
 
@@ -621,24 +622,6 @@
     anomalies = {}
     clean_df = df.clone()
     anomaly_transaction_ids = set()
-<<<<<<< HEAD
-
-    # Features Input Validation
-    # feature_input_anomalies = validate_feature_inputs(df)
-    # if feature_input_anomalies is not None:
-    #     anomalies["feature_input_anomalies"] = feature_input_anomalies
-    #     anomaly_transaction_ids.update(feature_input_anomalies["Transaction ID"].to_list())
-    
-    # 1. Missing Values
-    missing_counts = []
-    for col in df.columns:
-        null_count = df[col].null_count()
-        if null_count > 0:
-            missing_counts.append({"column": col, "null_count": null_count})
-            null_rows = df.filter(pl.col(col).is_null())
-            anomaly_transaction_ids.update(null_rows['Transaction ID'].to_list())
-=======
->>>>>>> 8a27b411
     
     try:
         # Ensure Date column is in the correct format
@@ -680,7 +663,7 @@
             anomalies['price_anomalies'] = pl.concat(price_anomalies)
         else:
             anomalies['price_anomalies'] = pl.DataFrame()
-        logging.debug(f"Price anomalies detected: {len(price_anomalies)} products.")
+        logger.debug(f"Price anomalies detected: {len(price_anomalies)} products.")
         
         # 2. Quantity Anomalies (by Product and Date)
         quantity_anomalies = []
@@ -712,7 +695,7 @@
             anomalies['quantity_anomalies'] = pl.concat(quantity_anomalies)
         else:
             anomalies['quantity_anomalies'] = pl.DataFrame()
-        logging.debug(f"Quantity anomalies detected: {len(quantity_anomalies)} products.")
+        logger.debug(f"Quantity anomalies detected: {len(quantity_anomalies)} products.")
 
         # 3. Time Pattern Anomalies
         time_anomalies = df.filter(
@@ -720,7 +703,7 @@
         )
         anomalies['time_anomalies'] = time_anomalies
         anomaly_transaction_ids.update(time_anomalies['Transaction ID'].to_list())
-        logging.debug(f"Time anomalies detected: {len(time_anomalies)} transactions.")
+        logger.debug(f"Time anomalies detected: {len(time_anomalies)} transactions.")
         
         # 4. Invalid Format Checks
         format_anomalies = df.filter(
@@ -730,19 +713,16 @@
         anomalies['format_anomalies'] = format_anomalies
         anomaly_transaction_ids.update(format_anomalies['Transaction ID'].to_list())
         
-        logging.debug(f"Format anomalies detected: {len(format_anomalies)} transactions.")
+        logger.debug(f"Format anomalies detected: {len(format_anomalies)} transactions.")
 
         clean_df = clean_df.filter(~pl.col('Transaction ID').is_in(list(anomaly_transaction_ids)))
-        logging.info(f"Clean data size after anomaly removal: {clean_df.shape[0]} rows.")
-    
-    except Exception as e:
-        logging.error(f"Error detecting anomalies: {e}")
+        logger.info(f"Clean data size after anomaly removal: {clean_df.shape[0]} rows.")
+    
+    except Exception as e:
+        logger.error(f"Error detecting anomalies: {e}")
         raise
     
     return anomalies, clean_df
-
-
-    
 
 
 def aggregate_daily_products(df: pl.DataFrame) -> pl.DataFrame:
@@ -787,6 +767,43 @@
         raise e
 
 
+def send_anomaly_alert(anomalies: dict,
+                       recipient: str = "patelmit640@gmail.com",
+                       subject: str = "Anomaly Alert") -> None:
+    """
+    Checks the anomalies dictionary and sends an email alert if any anomalies are found.
+    
+    Parameters:
+        anomalies (dict): Dictionary where keys are anomaly types and values are Polars DataFrames.
+        recipient (str): Email address to send the alert to.
+        subject (str): Subject line for the email.
+    """
+    # Build message parts based on the anomalies detected.
+    message_parts = ["Hi, anomalies have been detected in the dataset:"]
+    anomaly_found = False
+
+    for anomaly_type, anomaly_df in anomalies.items():
+        # Only include anomaly types that have data.
+        if not anomaly_df.is_empty():
+            anomaly_found = True
+            message_parts.append(f"\nAnomaly type: {anomaly_type}")
+            # Convert the DataFrame to CSV text for readability.
+            csv_str = anomaly_df.to_pandas().to_csv(index=False)
+            message_parts.append(csv_str)
+    
+    message_parts.append("\nThank you!")
+
+    if anomaly_found:
+        # Call your pre-defined send_email function.
+        try:
+            send_email(recipient, message_parts, subject=subject)
+            logger.info("Anomaly alert email sent.")
+        except Exception as e:
+            logger.error(f"Error sending an alert email.")
+    else:
+        logger.info("No anomalies detected; no alert email sent.")
+
+
 def save_cleaned_data(df: pl.DataFrame, output_file: str) -> None:
     """Saves the cleaned data to a CSV file."""
     try:
@@ -796,8 +813,8 @@
         raise e
     
 
-def main(input_file: str = "../../transaction/transactions_20190103_20241231.xlsx", 
-         output_file: str  = "../../data/cleaned_data.csv", 
+def main(input_file: str = "temp_messy_transactions_20190103_20241231.xlsx", 
+         output_file: str  = "cleaned_data.csv", 
          bucket_name: str = 'mlops-data-storage-000', 
          source_blob_name: str = 'generated_training_data/transactions_20190103_20241231.xlsx', 
          destination_blob_name: str = 'cleaned_data/cleanedData.csv', 
@@ -812,13 +829,6 @@
     Raises:
         RuntimeError: If any step fails during execution.
     """
-<<<<<<< HEAD
-    bucket_name = 'mlops-data-storage-000'
-    source_blob_name = 'generated_training_data/transactions_20190103_20241231.xlsx'
-    destination_blob_name = 'cleaned_data/cleanedData.csv'
-    
-=======
->>>>>>> 8a27b411
 
     try:
         logger.info("Loading data...")
@@ -854,30 +864,19 @@
         logger.info("Detecting Anomalies...")
         anomalies, df = detect_anomalies(df)
 
-        # message_parts = ["Hi, we removed the following data from your excel:"]
-        # for anomaly_type, anomaly_df in anomalies.items():
-        #     if not anomaly_df.is_empty():
-        #         message_parts.append(f"\n{anomaly_type}:")
-        #         message_parts.append(anomaly_df)
-        
-        # message_parts.append("Thank you!")
-        # send_email("patelmit640@gmail.com", message_parts, subject="Anomaly Data")
+        logger.info("Sending an Email for Alert...")
+        send_anomaly_alert(anomalies)
 
         df = df.with_columns(pl.col("Date").dt.date().alias("Date"))
         df = aggregate_daily_products(df)
         
-<<<<<<< HEAD
+
         logger.info("Saving cleaned data...")
-        save_cleaned_data(df, output_file)
-        logger.info(f"Data cleaning completed! Cleaned data saved to: {output_file}")
-=======
-        logging.info("Saving cleaned data...")
         if cloud:
             upload_df_to_gcs(df, bucket_name, destination_blob_name)
         else:
             save_cleaned_data(df, output_file)
-        logging.info(f"Data cleaning completed! Cleaned data saved to: {output_file}")
->>>>>>> 8a27b411
+        logger.info(f"Data cleaning completed! Cleaned data saved to: {output_file}")
 
     except Exception as e:
         logger.error(f"Processing failed due to: {e}")
@@ -885,16 +884,4 @@
 
 
 if __name__ == "__main__":
-<<<<<<< HEAD
-    input_file = "temp_messy_transactions_20190103_20241231.xlsx"
-    output_file = "cleaned_data.csv"
-    main(input_file, output_file, False)
-
-
-
-
-# 4. Test modules for Data Validation, Data Uploader.
-# 5. Check flow of dataPreprocessing.
-=======
     main()
->>>>>>> 8a27b411
